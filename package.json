--- conflicted
+++ resolved
@@ -1,11 +1,6 @@
 {
-<<<<<<< HEAD
   "name": "potree-core",
-  "version": "1.2.2",
-=======
-  "name": "@cognite/potree-core",
-  "version": "1.4.0",
->>>>>>> 821675f7
+  "version": "1.4.1",
   "description": "Potree wrapper for threejs applications",
   "main": "dist/index.js",
   "repository": {
@@ -14,11 +9,7 @@
   },
   "scripts": {
     "build": "webpack",
-<<<<<<< HEAD
     "watch": "webpack --watch",
-=======
-    "build:watch": "webpack --watch --env.development",
->>>>>>> 821675f7
     "docs": "jsdoc -d docs source",
     "prebump": "yarn version --no-git-tag-version && yarn",
     "bump": " yarn bump:commit && yarn bump:tag && yarn bump:push",
@@ -40,18 +31,11 @@
   "author": "Tentone",
   "license": "MIT",
   "peerDependencies": {
-<<<<<<< HEAD
     "three": ">=0.128.0"
-=======
-    "three": "^0.128.0"
->>>>>>> 821675f7
   },
   "devDependencies": {
-<<<<<<< HEAD
     "@types/three": "^0.130.1",
-=======
     "cross-var": "^1.1.0",
->>>>>>> 821675f7
     "jsdoc": "^3.5.0",
     "typescript": "^4.2.4",
     "webpack": "^5.35.1",
