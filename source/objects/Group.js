"use strict";

import * as THREE from 'three';

import { WebGLBuffer } from "../WebGLBuffer.js";
import { BasicGroup } from "./BasicGroup.js";
import { PointCloudTree } from "../pointcloud/PointCloudTree.js";
import { PointCloudOctreeNode } from "../pointcloud/PointCloudOctree.js";
import { PointCloudArena4DNode } from "../pointcloud/PointCloudArena4D.js";
import { AttributeLocations, PointSizeType, PointColorType, ClipTask } from "../Potree.js";
import { Global } from "../Global.js";
import { Shader } from "../Shader.js";
import { WebGLTexture } from "../WebGLTexture.js";

class Group extends BasicGroup {
  constructor() {
    super();

    this.buffers = new Map();
    this.shaders = new Map();
    this.textures = new Map();
    this.types = new Map();
  }

  /**
   * Get WebGL extensions required for the more advanced features.
   */
  getExtensions(gl) {
    this.types.set(Float32Array, gl.FLOAT);
    this.types.set(Uint8Array, gl.UNSIGNED_BYTE);
    this.types.set(Uint16Array, gl.UNSIGNED_SHORT);

    let extVAO = gl.getExtension("OES_vertex_array_object");
    gl.createVertexArray = extVAO.createVertexArrayOES.bind(extVAO);
    gl.bindVertexArray = extVAO.bindVertexArrayOES.bind(extVAO);
  }

  /**
   * Update the potree group before rendering.
   */
  onBeforeRender(renderer, scene, camera, geometry, material, group) {
    super.onBeforeRender(renderer, scene, camera, geometry, material, group);

    let gl = renderer.getContext();
    if (gl.bindVertexArray === undefined) {
      this.getExtensions(gl);
    }

    let result = this.fetchOctrees();

    for (let octree of result.octrees) {
      let nodes = octree.visibleNodes;
      this.renderOctree(renderer, octree, nodes, camera);
    }

    gl.activeTexture(gl.TEXTURE1);
    gl.bindTexture(gl.TEXTURE_2D, null);

    renderer.state.reset();
  }

  createBuffer(gl, geometry) {
    let webglBuffer = new WebGLBuffer();
    webglBuffer.vao = gl.createVertexArray();
    webglBuffer.numElements = geometry.attributes.position.count;

    gl.bindVertexArray(webglBuffer.vao);

    for (let attributeName in geometry.attributes) {
      let bufferAttribute = geometry.attributes[attributeName];

      let vbo = gl.createBuffer();
      gl.bindBuffer(gl.ARRAY_BUFFER, vbo);
      gl.bufferData(gl.ARRAY_BUFFER, bufferAttribute.array, gl.STATIC_DRAW);

      let attributeLocation = AttributeLocations[attributeName];
      let normalized = bufferAttribute.normalized;
      let type = this.types.get(bufferAttribute.array.constructor);

      if (type !== undefined) {
        gl.vertexAttribPointer(attributeLocation, bufferAttribute.itemSize, type, normalized, 0, 0);
        gl.enableVertexAttribArray(attributeLocation);
      }

      webglBuffer.vbos.set(attributeName,
        {
          handle: vbo,
          name: attributeName,
          count: bufferAttribute.count,
          itemSize: bufferAttribute.itemSize,
          type: geometry.attributes.position.array.constructor,
          version: 0
        });
    }

    gl.bindBuffer(gl.ARRAY_BUFFER, null);
    gl.bindVertexArray(null);

    return webglBuffer;
  }

  updateBuffer(gl, geometry) {
    let webglBuffer = this.buffers.get(geometry);

    gl.bindVertexArray(webglBuffer.vao);

    for (let attributeName in geometry.attributes) {
      let bufferAttribute = geometry.attributes[attributeName];

      let attributeLocation = AttributeLocations[attributeName];
      let normalized = bufferAttribute.normalized;
      let type = this.types.get(bufferAttribute.array.constructor);

      let vbo = null;
      if (!webglBuffer.vbos.has(attributeName)) {
        vbo = gl.createBuffer();

        webglBuffer.vbos.set(attributeName,
          {
            handle: vbo,
            name: attributeName,
            count: bufferAttribute.count,
            itemSize: bufferAttribute.itemSize,
            type: geometry.attributes.position.array.constructor,
            version: bufferAttribute.version
          });
      }
      else {
        vbo = webglBuffer.vbos.get(attributeName).handle;
        webglBuffer.vbos.get(attributeName).version = bufferAttribute.version;
      }

      gl.bindBuffer(gl.ARRAY_BUFFER, vbo);
      gl.bufferData(gl.ARRAY_BUFFER, bufferAttribute.array, gl.STATIC_DRAW);
      gl.vertexAttribPointer(attributeLocation, bufferAttribute.itemSize, type, normalized, 0, 0);
      gl.enableVertexAttribArray(attributeLocation);
    }

    gl.bindBuffer(gl.ARRAY_BUFFER, null);
    gl.bindVertexArray(null);
  }

  fetchOctrees() {
    let octrees = [];
    let stack = [this];

    while (stack.length > 0) {
      let node = stack.pop();

      if (node instanceof PointCloudTree) {
        octrees.push(node);
        continue;
      }

      let visibleChildren = node.children.filter(c => c.visible);
      stack.push(...visibleChildren);
    }

    let result =
    {
      octrees: octrees
    };

    return result;
  }

  renderNodes(renderer, octree, nodes, visibilityTextureData, camera, shader) {
    let gl = renderer.getContext();
    let material = octree.material;
    let shadowMaps = [];
    let view = camera.matrixWorldInverse;

    let worldView = new THREE.Matrix4();
    let mat4holder = new Float32Array(16);

    for (let node of nodes) {
      if (Global.debug.allowedNodes !== undefined) {
        if (!Global.debug.allowedNodes.includes(node.name)) {
          continue;
        }
      }

      let world = node.sceneNode.matrixWorld;
      worldView.multiplyMatrices(view, world);

      if (visibilityTextureData) {
        let vnStart = visibilityTextureData.offsets.get(node);
        shader.setUniform1f("uVNStart", vnStart);
      }

      let level = node.getLevel();
      shader.setUniform("uDebug", node.debug === true);

      let isLeaf;
      if (node instanceof PointCloudOctreeNode) {
        isLeaf = Object.keys(node.children).length === 0;
      }
      else if (node instanceof PointCloudArena4DNode) {
        isLeaf = node.geometryNode.isLeaf;
      }
      shader.setUniform("uIsLeafNode", isLeaf);

      //TODO <consider passing matrices in an array to avoid uniformMatrix4fv overhead>
      let lModel = shader.uniformLocations["modelMatrix"];
      if (lModel) {
        mat4holder.set(world.elements);
        gl.uniformMatrix4fv(lModel, false, mat4holder);
      }

      let lModelView = shader.uniformLocations["modelViewMatrix"];
      mat4holder.set(worldView.elements);
      gl.uniformMatrix4fv(lModelView, false, mat4holder);

      // Clip planes
      if (material.clipping && material.clippingPlanes && material.clippingPlanes.length > 0) {
        var planes = material.clippingPlanes;
        var flattenedPlanes = new Array(4 * material.clippingPlanes.length);
        for (var i = 0; i < planes.length; i++) {
          flattenedPlanes[4*i + 0] = planes[i].normal.x;
          flattenedPlanes[4*i + 1] = planes[i].normal.y;
          flattenedPlanes[4*i + 2] = planes[i].normal.z;
          flattenedPlanes[4*i + 3] = planes[i].constant;
        }

        var clipPlanesLoc = shader.uniformLocations['clipPlanes[0]'];
        if (clipPlanesLoc === undefined) {
          throw new Error('Could not find uniform clipPlanes');
        }
        gl.uniform4fv(clipPlanesLoc, flattenedPlanes);
      }

      //Clip Polygons
      if (material.clipPolygons && material.clipPolygons.length > 0) {
        let clipPolygonVCount = [];
        let worldViewProjMatrices = [];

        for (let clipPolygon of material.clipPolygons) {
          let view = clipPolygon.viewMatrix;
          let proj = clipPolygon.projMatrix;

          let worldViewProj = proj.clone().multiply(view).multiply(world);

          clipPolygonVCount.push(clipPolygon.markers.length);
          worldViewProjMatrices.push(worldViewProj);
        }

        let flattenedMatrices = [].concat(...worldViewProjMatrices.map(m => m.elements));
        let flattenedVertices = new Array(8 * 3 * material.clipPolygons.length);

        for (let i = 0; i < material.clipPolygons.length; i++) {
          let clipPolygon = material.clipPolygons[i];

          for (let j = 0; j < clipPolygon.markers.length; j++) {
            flattenedVertices[i * 24 + (j * 3 + 0)] = clipPolygon.markers[j].position.x;
            flattenedVertices[i * 24 + (j * 3 + 1)] = clipPolygon.markers[j].position.y;
            flattenedVertices[i * 24 + (j * 3 + 2)] = clipPolygon.markers[j].position.z;
          }
        }

        let lClipPolygonVCount = shader.uniformLocations["uClipPolygonVCount[0]"];
        gl.uniform1iv(lClipPolygonVCount, clipPolygonVCount);

        let lClipPolygonVP = shader.uniformLocations["uClipPolygonWVP[0]"];
        gl.uniformMatrix4fv(lClipPolygonVP, false, flattenedMatrices);

        let lClipPolygons = shader.uniformLocations["uClipPolygonVertices[0]"];
        gl.uniform3fv(lClipPolygons, flattenedVertices);
      }

      shader.setUniform1f("uLevel", level);
      shader.setUniform1f("uNodeSpacing", node.geometryNode.estimatedSpacing);
      shader.setUniform1f("uPCIndex", material.clipPolygons.length);

      /*
      if(shadowMaps.length > 0)
      {
        let lShadowMap = shader.uniformLocations["uShadowMap[0]"];

        shader.setUniform3f("uShadowColor", material.uniforms.uShadowColor.value);

        let bindingStart = 5;
        let bindingPoints = new Array(shadowMaps.length).fill(bindingStart).map((a, i) => (a + i));
        gl.uniform1iv(lShadowMap, bindingPoints);

        for(let i = 0; i < shadowMaps.length; i++)
        {
          let shadowMap = shadowMaps[i];
          let bindingPoint = bindingPoints[i];
          let glTexture = renderer.properties.get(shadowMap.target.texture).__webglTexture;

          gl.activeTexture(gl[`TEXTURE${bindingPoint}`]);
          gl.bindTexture(gl.TEXTURE_2D, glTexture);
        }

        let worldViewMatrices = shadowMaps.map(sm => sm.camera.matrixWorldInverse).map(view => new THREE.Matrix4().multiplyMatrices(view, world))

        let flattenedMatrices = [].concat(...worldViewMatrices.map(c => c.elements));
        let lWorldView = shader.uniformLocations["uShadowWorldView[0]"];
        gl.uniformMatrix4fv(lWorldView, false, flattenedMatrices);

        flattenedMatrices = [].concat(...shadowMaps.map(sm => sm.camera.projectionMatrix.elements));
        let lProj = shader.uniformLocations["uShadowProj[0]"];
        gl.uniformMatrix4fv(lProj, false, flattenedMatrices);
      }
      */

      let geometry = node.geometryNode.geometry;
      let webglBuffer = null;
      if (!this.buffers.has(geometry)) {
        webglBuffer = this.createBuffer(gl, geometry);
        this.buffers.set(geometry, webglBuffer);
      }
      else {
        webglBuffer = this.buffers.get(geometry);
        for (let attributeName in geometry.attributes) {
          let attribute = geometry.attributes[attributeName];
          if (attribute.version > webglBuffer.vbos.get(attributeName).version) {
            this.updateBuffer(gl, geometry);
          }
        }
      }

      gl.bindVertexArray(webglBuffer.vao);
      gl.drawArrays(gl.POINTS, 0, webglBuffer.numElements);
    }

    gl.bindVertexArray(null);
  }

  renderOctree(renderer, octree, nodes, camera, target = null, params = {}) {
    let gl = renderer.getContext();
    let material = params.material || octree.material;
    let shadowMaps = params.shadowMaps || [];
    let view = camera.matrixWorldInverse;
    let viewInv = camera.matrixWorld;
    let proj = camera.projectionMatrix;
    let projInv = camera.projectionMatrixInverse;
    let worldView = new THREE.Matrix4();

    let visibilityTextureData = null;
    let currentTextureBindingPoint = 0;

    if (material.pointSizeType === PointSizeType.ADAPTIVE || material.pointColorType === PointColorType.LOD) {
      visibilityTextureData = octree.computeVisibilityTextureData(nodes, camera);

      let vnt = material.visibleNodesTexture;
      vnt.image.data.set(visibilityTextureData.data);
      vnt.needsUpdate = true;
    }

    let shader = null;

    if (!this.shaders.has(material)) {
      shader = new Shader(gl, "pointcloud", material.vertexShader, material.fragmentShader);
      this.shaders.set(material, shader);
    }
    else {
      shader = this.shaders.get(material);
    }

<<<<<<< HEAD
    let numSnapshots = material.snapEnabled ? material.numSnapshots : 0;
    let numClipBoxes = (material.clipBoxes && material.clipBoxes.length) ? material.clipBoxes.length : 0;
    let numClipPolygons = (material.clipPolygons && material.clipPolygons.length) ? material.clipPolygons.length : 0;
    let numClipSpheres = 0;

    let defines = [
      "#define num_shadowmaps" + shadowMaps.length,
      "#define num_snapshots" + numSnapshots,
      "#define num_clipboxes" + numClipBoxes,
      "#define num_clipspheres" + numClipSpheres,
      "#define num_clippolygons" + numClipPolygons,
=======
    var numSnapshots = material.snapEnabled ? material.numSnapshots : 0;
    var numClipBoxes = (material.clipBoxes && material.clipBoxes.length) ? material.clipBoxes.length : 0;
    var numClipPolygons = (material.clipPolygons && material.clipPolygons.length) ? material.clipPolygons.length : 0;
    var numClipSpheres = 0;
    var numClippingPlanes = (material.clipping && material.clippingPlanes && material.clippingPlanes.length) ? material.clippingPlanes.length : 0;

    var defines = [
      "#define num_shadowmaps " + shadowMaps.length,
      "#define num_snapshots " + numSnapshots,
      "#define num_clipboxes " + numClipBoxes,
      "#define num_clipspheres " + numClipSpheres,
      "#define num_clippolygons " + numClipPolygons,
      "#define num_clipplanes " + numClippingPlanes,
>>>>>>> 821675f7
    ];

    let definesString = defines.join("\n");
    let vs = definesString + "\n" + material.vertexShader;
    let fs = definesString + "\n" + material.fragmentShader;

    shader.update(vs, fs);

    material.needsUpdate = false;

    for (let uniformName of Object.keys(material.uniforms)) {
      let uniform = material.uniforms[uniformName];

      if (uniform.type == "t") {
        let texture = uniform.value;

        if (!texture) {
          continue;
        }

        if (!this.textures.has(texture)) {
          let webglTexture = new WebGLTexture(gl, texture);
          this.textures.set(texture, webglTexture);
        }

        let webGLTexture = this.textures.get(texture);
        webGLTexture.update();
      }
    }

    gl.useProgram(shader.program);

    if (material.opacity < 1.0) {
      gl.enable(gl.BLEND);
      gl.blendFunc(gl.SRC_ALPHA, gl.ONE);
      gl.depthMask(false);
      gl.disable(gl.DEPTH_TEST);
    }
    else {
      gl.disable(gl.BLEND);
      gl.depthMask(true);
      gl.enable(gl.DEPTH_TEST);
    }

    //Update shader uniforms
    shader.setUniformMatrix4("projectionMatrix", proj);
    shader.setUniformMatrix4("viewMatrix", view);
    shader.setUniformMatrix4("uViewInv", viewInv);
    shader.setUniformMatrix4("uProjInv", projInv);

    let screenWidth = target ? target.width : material.screenWidth;
    let screenHeight = target ? target.height : material.screenHeight;

    shader.setUniform1f("uScreenWidth", screenWidth);
    shader.setUniform1f("uScreenHeight", screenHeight);
    shader.setUniform1f("fov", Math.PI * camera.fov / 180);
    shader.setUniform1f("near", camera.near);
    shader.setUniform1f("far", camera.far);

    //Set log
    if (renderer.capabilities.logarithmicDepthBuffer) {
      shader.setUniform("logDepthBufFC", 2.0 / (Math.log(camera.far + 1.0) / Math.LN2));
    }

    //Camera configuration
    if (camera instanceof THREE.OrthographicCamera) {
      shader.setUniform("uUseOrthographicCamera", true);
      shader.setUniform("uOrthoWidth", camera.right - camera.left);
      shader.setUniform("uOrthoHeight", camera.top - camera.bottom);
    }
    else {
      shader.setUniform("uUseOrthographicCamera", false);
    }

    //Clip task
    if (material.clipBoxes.length + material.clipPolygons.length === 0) {
      shader.setUniform1i("clipTask", ClipTask.NONE);
    }
    else {
      shader.setUniform1i("clipTask", material.clipTask);
    }

    shader.setUniform1i("clipMethod", material.clipMethod);

    //Clipboxes
    if (material.clipBoxes && material.clipBoxes.length > 0) {
      let lClipBoxes = shader.uniformLocations["clipBoxes[0]"];
      gl.uniformMatrix4fv(lClipBoxes, false, material.uniforms.clipBoxes.value);
    }

    //Clispheres
    /*if(material.clipSpheres && material.clipSpheres.length > 0)
    {
      let clipSpheres = material.clipSpheres;
      let matrices = [];
      for(let clipSphere of clipSpheres)
      {
        let clipToWorld = clipSphere.matrixWorld;
        let viewToWorld = camera.matrixWorld
        let worldToClip = new THREE.Matrix4().getInverse(clipToWorld);

        let viewToClip = new THREE.Matrix4().multiplyMatrices(worldToClip, viewToWorld);

        matrices.push(viewToClip);
      }

      let flattenedMatrices = [].concat(...matrices.map(matrix => matrix.elements));

      let lClipSpheres = shader.uniformLocations["uClipSpheres[0]"];
      gl.uniformMatrix4fv(lClipSpheres, false, flattenedMatrices);
    }*/

    shader.setUniform1f("size", material.size);
    shader.setUniform1f("maxSize", material.uniforms.maxSize.value);
    shader.setUniform1f("minSize", material.uniforms.minSize.value);
    shader.setUniform1f("uOctreeSpacing", material.spacing);
    shader.setUniform("uOctreeSize", material.uniforms.octreeSize.value);
    shader.setUniform3f("uColor", material.color.toArray());
    shader.setUniform1f("uOpacity", material.opacity);
    shader.setUniform2f("elevationRange", material.elevationRange);
    shader.setUniform2f("intensityRange", material.intensityRange);
    shader.setUniform1f("intensityGamma", material.intensityGamma);
    shader.setUniform1f("intensityContrast", material.intensityContrast);
    shader.setUniform1f("intensityBrightness", material.intensityBrightness);
    shader.setUniform1f("rgbGamma", material.rgbGamma);
    shader.setUniform1f("rgbContrast", material.rgbContrast);
    shader.setUniform1f("rgbBrightness", material.rgbBrightness);
    shader.setUniform1f("uTransition", material.transition);
    shader.setUniform1f("wRGB", material.weightRGB);
    shader.setUniform1f("wIntensity", material.weightIntensity);
    shader.setUniform1f("wElevation", material.weightElevation);
    shader.setUniform1f("wClassification", material.weightClassification);
    shader.setUniform1f("wReturnNumber", material.weightReturnNumber);
    shader.setUniform1f("wSourceID", material.weightSourceID);

    shader.setUniform1fv("hiddenClassifications", material.hiddenClassifications);
    shader.setUniform1f("selectedPointSourceID", material.selectedPointSourceID);
    shader.setUniform3f("selectedPointSourceIDColor", material.selectedPointSourceIDColor);

    let vnWebGLTexture = this.textures.get(material.visibleNodesTexture);
    shader.setUniform1i("visibleNodesTexture", currentTextureBindingPoint);
    gl.activeTexture(gl.TEXTURE0 + currentTextureBindingPoint);
    gl.bindTexture(vnWebGLTexture.target, vnWebGLTexture.id);
    currentTextureBindingPoint++;

    let gradientTexture = this.textures.get(material.gradientTexture);
    shader.setUniform1i("gradient", currentTextureBindingPoint);
    gl.activeTexture(gl.TEXTURE0 + currentTextureBindingPoint);
    gl.bindTexture(gradientTexture.target, gradientTexture.id);
    currentTextureBindingPoint++;

    let classificationTexture = this.textures.get(material.classificationTexture);
    shader.setUniform1i("classificationLUT", currentTextureBindingPoint);
    gl.activeTexture(gl.TEXTURE0 + currentTextureBindingPoint);
    gl.bindTexture(classificationTexture.target, classificationTexture.id);
    currentTextureBindingPoint++;

    let hiddenPointSourceIDsTexture = this.textures.get(material.hiddenPointSourceIDsTexture);
    shader.setUniform1i("hiddenPointSourceIDs", currentTextureBindingPoint);
    gl.activeTexture(gl.TEXTURE0 + currentTextureBindingPoint);
    gl.bindTexture(hiddenPointSourceIDsTexture.target, hiddenPointSourceIDsTexture.id);
    currentTextureBindingPoint++;

    if (material.snapEnabled === true) {
      let lSnapshot = shader.uniformLocations["uSnapshot[0]"];
      let lSnapshotDepth = shader.uniformLocations["uSnapshotDepth[0]"];

      let bindingStart = currentTextureBindingPoint;
      let lSnapshotBindingPoints = new Array(5).fill(bindingStart).map((a, i) => (a + i));
      let lSnapshotDepthBindingPoints = new Array(5).fill(1 + Math.max(...lSnapshotBindingPoints)).map((a, i) => (a + i));
      currentTextureBindingPoint = 1 + Math.max(...lSnapshotDepthBindingPoints);

      gl.uniform1iv(lSnapshot, lSnapshotBindingPoints);
      gl.uniform1iv(lSnapshotDepth, lSnapshotDepthBindingPoints);

      for (let i = 0; i < 5; i++) {
        let texture = material.uniforms["uSnapshot"].value[i];
        let textureDepth = material.uniforms["uSnapshotDepth"].value[i];

        if (!texture) {
          break;
        }

        let snapTexture = renderer.properties.get(texture).__webglTexture;
        let snapTextureDepth = renderer.properties.get(textureDepth).__webglTexture;

        let bindingPoint = lSnapshotBindingPoints[i];
        let depthBindingPoint = lSnapshotDepthBindingPoints[i];

        gl.activeTexture(gl[`TEXTURE${bindingPoint}`]);
        gl.bindTexture(gl.TEXTURE_2D, snapTexture);

        gl.activeTexture(gl[`TEXTURE${depthBindingPoint}`]);
        gl.bindTexture(gl.TEXTURE_2D, snapTextureDepth);
      }

      let flattenedMatrices = [].concat(...material.uniforms.uSnapView.value.map(c => c.elements));
      let lSnapView = shader.uniformLocations["uSnapView[0]"];
      gl.uniformMatrix4fv(lSnapView, false, flattenedMatrices);

      flattenedMatrices = [].concat(...material.uniforms.uSnapProj.value.map(c => c.elements));
      let lSnapProj = shader.uniformLocations["uSnapProj[0]"];
      gl.uniformMatrix4fv(lSnapProj, false, flattenedMatrices);

      flattenedMatrices = [].concat(...material.uniforms.uSnapProjInv.value.map(c => c.elements));
      let lSnapProjInv = shader.uniformLocations["uSnapProjInv[0]"];
      gl.uniformMatrix4fv(lSnapProjInv, false, flattenedMatrices);

      flattenedMatrices = [].concat(...material.uniforms.uSnapViewInv.value.map(c => c.elements));
      let lSnapViewInv = shader.uniformLocations["uSnapViewInv[0]"];
      gl.uniformMatrix4fv(lSnapViewInv, false, flattenedMatrices);
    }

    this.renderNodes(renderer, octree, nodes, visibilityTextureData, camera, shader);

    gl.activeTexture(gl.TEXTURE2);
    gl.bindTexture(gl.TEXTURE_2D, null);
    gl.activeTexture(gl.TEXTURE0);
  }
};

export { Group };<|MERGE_RESOLUTION|>--- conflicted
+++ resolved
@@ -358,33 +358,19 @@
       shader = this.shaders.get(material);
     }
 
-<<<<<<< HEAD
     let numSnapshots = material.snapEnabled ? material.numSnapshots : 0;
     let numClipBoxes = (material.clipBoxes && material.clipBoxes.length) ? material.clipBoxes.length : 0;
     let numClipPolygons = (material.clipPolygons && material.clipPolygons.length) ? material.clipPolygons.length : 0;
     let numClipSpheres = 0;
+    var numClippingPlanes = (material.clipping && material.clippingPlanes && material.clippingPlanes.length) ? material.clippingPlanes.length : 0;
 
     let defines = [
-      "#define num_shadowmaps" + shadowMaps.length,
-      "#define num_snapshots" + numSnapshots,
-      "#define num_clipboxes" + numClipBoxes,
-      "#define num_clipspheres" + numClipSpheres,
-      "#define num_clippolygons" + numClipPolygons,
-=======
-    var numSnapshots = material.snapEnabled ? material.numSnapshots : 0;
-    var numClipBoxes = (material.clipBoxes && material.clipBoxes.length) ? material.clipBoxes.length : 0;
-    var numClipPolygons = (material.clipPolygons && material.clipPolygons.length) ? material.clipPolygons.length : 0;
-    var numClipSpheres = 0;
-    var numClippingPlanes = (material.clipping && material.clippingPlanes && material.clippingPlanes.length) ? material.clippingPlanes.length : 0;
-
-    var defines = [
       "#define num_shadowmaps " + shadowMaps.length,
       "#define num_snapshots " + numSnapshots,
       "#define num_clipboxes " + numClipBoxes,
       "#define num_clipspheres " + numClipSpheres,
       "#define num_clippolygons " + numClipPolygons,
       "#define num_clipplanes " + numClippingPlanes,
->>>>>>> 821675f7
     ];
 
     let definesString = defines.join("\n");
