--- conflicted
+++ resolved
@@ -1,9 +1,5 @@
 "use strict";
 
-<<<<<<< HEAD
-import { Global } from "../Global.js";
-=======
->>>>>>> 821675f7
 // Force workers to be included
 import BinaryDecoderWorker from "../workers/BinaryDecoderWorker";
 // import LASLAZWorker from "../workers/LASLAZWorker";
@@ -17,7 +13,6 @@
  * The worker manager is responsible for creating and managing worker instances.
  */
 class WorkerManager {
-<<<<<<< HEAD
 	constructor() {
 		this.workers = [];
 
@@ -86,70 +81,6 @@
 		}
 	}
 };
-=======
-  constructor() {
-    this.workers = [];
-
-    for (var i = 0; i < 7; i++) {
-      this.workers.push([]);
-    }
-  }
-
-  /**
-   * Get a worker from the pool, if none available one will be created.
-   */
-  getWorker(type) {
-    if (this.workers[type].length > 0) {
-      return this.workers[type].pop();
-    }
-
-    switch (type) {
-      case 0:
-        return new BinaryDecoderWorker();
-      case 1:
-        throw "LASLAZWorker not implemented";
-      case 2:
-        return new LASDecoderWorker();
-      case 3:
-        throw "GreyhoundBinaryDecoderWorker not implemented";
-      case 4:
-        return new DEMWorker();
-      case 5:
-        return new EptLaszipDecoderWorker();
-      case 6:
-        return new EptBinaryDecoderWorker();
-      default:
-        throw "Unknown worker requested";
-    }
-  }
-
-  /**
-   * Return (reinsert) the worker into the pool.
-   */
-  returnWorker(type, worker) {
-    this.workers[type].push(worker);
-  }
-
-  /**
-   * Run a task immediatly.
-   */
-  runTask(type, onMessage, message, transfer) {
-    var self = this;
-
-    var worker = this.getWorker(type);
-    worker.onmessage = function (event) {
-      onMessage(event);
-      self.returnWorker(type, worker);
-    };
-
-    if (transfer !== undefined) {
-      worker.postMessage(message, transfer);
-    } else {
-      worker.postMessage(message);
-    }
-  }
-}
->>>>>>> 821675f7
 
 WorkerManager.BINARY_DECODER = 0;
 WorkerManager.LAS_LAZ = 1;
